--- conflicted
+++ resolved
@@ -1,8 +1,4 @@
-<<<<<<< HEAD
 var par1 = "su";
 var par2 = "pet";
 par2 = "per";
-print par1 + par2;
-=======
-"str" + "in" + "g"
->>>>>>> d79cf1b4
+print par1 + par2;